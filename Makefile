--- conflicted
+++ resolved
@@ -2,12 +2,8 @@
 
 REGRESS = cmdline insert1 update1 update2 update3 update4 delete1 delete2 \
 		  delete3 delete4 savepoint specialvalue toast bytea message typmod \
-<<<<<<< HEAD
-		  filtertable selecttable include_timestamp include_lsn include_xids
-=======
 		  filtertable selecttable include_timestamp include_lsn include_xids \
 		  include_domain_data_type truncate actions position default pk
->>>>>>> 2ad272d2
 
 PG_CONFIG = pg_config
 PGXS := $(shell $(PG_CONFIG) --pgxs)
