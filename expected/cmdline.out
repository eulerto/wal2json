--- conflicted
+++ resolved
@@ -9,10 +9,6 @@
 
 SELECT data FROM pg_logical_slot_get_changes('regression_slot', NULL, NULL, 'format-version', '1', 'nosuchopt', '42');
 ERROR:  option "nosuchopt" = "42" is unknown
-<<<<<<< HEAD
-SELECT data FROM pg_logical_slot_get_changes('regression_slot', NULL, NULL, 'include-unchanged-toast', '1');
-ERROR:  parameter "include-unchanged-toast" was deprecated
-=======
 SELECT data FROM pg_logical_slot_get_changes('regression_slot', NULL, NULL, 'format-version', '1', 'include-unchanged-toast', '1');
 ERROR:  parameter "include-unchanged-toast" was deprecated
 SELECT data FROM pg_logical_slot_get_changes('regression_slot', NULL, NULL, 'filter-origins', '16, 27, 123');
@@ -20,7 +16,6 @@
 ------
 (0 rows)
 
->>>>>>> 2ad272d2
 -- don't include not-null constraint by default
 CREATE TABLE table_optional (
 a smallserial,
