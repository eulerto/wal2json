--- conflicted
+++ resolved
@@ -1050,16 +1050,6 @@
 		/* Replica identity column? */
 		if (bs != NULL && !bms_is_member(attr->attnum - FirstLowInvalidHeapAttributeNumber, bs))
 			continue;
-<<<<<<< HEAD
-
-		/* Get Datum from tuple */
-		origval = heap_getattr(tuple, natt + 1, tupdesc, &isnull);
-
-		/* Skip nulls iif printing key/identity */
-		if (isnull && replident)
-			continue;
-=======
->>>>>>> 36fbee6c
 
 		/* Get Datum from tuple */
 		origval = heap_getattr(tuple, natt + 1, tupdesc, &isnull);
